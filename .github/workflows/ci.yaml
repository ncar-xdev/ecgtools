--- conflicted
+++ resolved
@@ -23,11 +23,7 @@
     strategy:
       fail-fast: false
       matrix:
-<<<<<<< HEAD
-        python-version: ["3.9", "3.10", "3.11"]
-=======
         python-version: ['3.10', '3.11', '3.12']
->>>>>>> 198e61b6
     steps:
       - uses: actions/checkout@v4
       - name: Create conda environment
